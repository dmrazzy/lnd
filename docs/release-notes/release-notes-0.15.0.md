# Release Notes

## Security

* [Misconfigured ZMQ
  setup now gets reported](https://github.com/lightningnetwork/lnd/pull/5710).

## `lncli`

* Add [auto-generated command-line completions](https://github.com/lightningnetwork/lnd/pull/4177) 
  for Fish shell.  

## Bug Fixes

* [Fixed an inactive invoice subscription not removed from invoice
  registry](https://github.com/lightningnetwork/lnd/pull/6053). When an invoice
  subscription is created and canceled immediately, it could be left uncleaned
  due to the cancel signal is processed before the creation. It is now properly
  handled by moving creation before deletion.   

## Misc

* [An example systemd service file](https://github.com/lightningnetwork/lnd/pull/6033)
  for running lnd alongside a bitcoind service is now provided in
  `contrib/init/lnd.service`.

* [Allow disabling migrations if the database backend passed to `channeldb` was
  opened in read-only mode](https://github.com/lightningnetwork/lnd/pull/6084).

* [Disable compiler optimizations](https://github.com/lightningnetwork/lnd/pull/6105)
  when building `lnd-debug` and `lncli-debug`. It helps when stepping through the code
  with a debugger like Delve.

## RPC Server

* [Add value to the field
  `remote_balance`](https://github.com/lightningnetwork/lnd/pull/5931) in
  `pending_force_closing_channels` under `pendingchannels` whereas before was
  empty(zero).

## Documentation

* Improved instructions on [how to build lnd for mobile](https://github.com/lightningnetwork/lnd/pull/6085).

## Code Health

### Code cleanup, refactor, typo fixes

* [Refactored itest to better manage contexts inside integration tests](https://github.com/lightningnetwork/lnd/pull/5756).

# Contributors (Alphabetical Order)

* Andreas Schjønhaug
* Daniel McNally
* ErikEk
<<<<<<< HEAD
* Liviu
* Torkel Rogstad
=======
* Torkel Rogstad
* Yong Yu
>>>>>>> 48827bb3
<|MERGE_RESOLUTION|>--- conflicted
+++ resolved
@@ -53,10 +53,6 @@
 * Andreas Schjønhaug
 * Daniel McNally
 * ErikEk
-<<<<<<< HEAD
 * Liviu
 * Torkel Rogstad
-=======
-* Torkel Rogstad
-* Yong Yu
->>>>>>> 48827bb3
+* Yong Yu